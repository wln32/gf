--- conflicted
+++ resolved
@@ -1,4 +1,4 @@
-// Copyright 2017-2019 gf Author(https://github.com/gogf/gf). All Rights Reserved.
+// Copyright 2017 gf Author(https://github.com/gogf/gf). All Rights Reserved.
 //
 // This Source Code Form is subject to the terms of the MIT License.
 // If a copy of the MIT was not distributed with this file,
@@ -46,7 +46,7 @@
 // UpdateSession updates the session with custom map.
 func (s *Server) UpdateSession(id string, data map[string]interface{}) {
 	v := s.sessions.GetOrSetFuncLock(id, func() interface{} {
-		return gmap.NewStrAnyMap()
+		return gmap.NewStrAnyMap(true)
 	}, s.GetSessionMaxAge()*1000)
 	v.(*gmap.StrAnyMap).Sets(data)
 }
@@ -131,18 +131,12 @@
 	}
 }
 
-<<<<<<< HEAD
-// 获取SESSION，建议都用该方法获取参数
-func (s *Session) GetVar(key string, def ...interface{}) *gvar.Var {
-	return gvar.New(s.Get(key, def...))
-=======
 // 将session数据导出为[]byte数据(目前使用json进行序列化)
 func (s *Session) Export() (data []byte, err error) {
 	if s.Size() > 0 {
 		data, err = json.Marshal(s.data)
 	}
 	return
->>>>>>> 165602ae
 }
 
 // 从[]byte中恢复session数据(目前使用json进行序列化)
