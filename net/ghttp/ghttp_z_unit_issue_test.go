--- conflicted
+++ resolved
@@ -620,6 +620,53 @@
 	})
 }
 
+// https://github.com/gogf/gf/issues/4108
+func Test_Issue4108(t *testing.T) {
+	s := g.Server(guid.S())
+	s.Group("/", func(group *ghttp.RouterGroup) {
+		group.Middleware(ghttp.MiddlewareHandlerResponse)
+		group.GET("/", func(r *ghttp.Request) {
+			r.Response.Writer.Write([]byte("hello"))
+		})
+	})
+	s.SetDumpRouterMap(false)
+	s.Start()
+	defer s.Shutdown()
+	time.Sleep(100 * time.Millisecond)
+
+	gtest.C(t, func(t *gtest.T) {
+		client := g.Client()
+		client.SetPrefix(fmt.Sprintf("http://127.0.0.1:%d", s.GetListenedPort()))
+
+		rsp, err := client.Get(ctx, "/")
+		t.AssertNil(err)
+		t.Assert(rsp.StatusCode, http.StatusOK)
+		t.Assert(rsp.ReadAllString(), "hello")
+	})
+}
+
+// https://github.com/gogf/gf/issues/4115
+func Test_Issue4115(t *testing.T) {
+	s := g.Server(guid.S())
+	s.Use(func(r *ghttp.Request) {
+		r.Response.Writer.Write([]byte("hello"))
+	})
+	s.SetDumpRouterMap(false)
+	s.Start()
+	defer s.Shutdown()
+	time.Sleep(100 * time.Millisecond)
+
+	gtest.C(t, func(t *gtest.T) {
+		client := g.Client()
+		client.SetPrefix(fmt.Sprintf("http://127.0.0.1:%d", s.GetListenedPort()))
+
+		rsp, err := client.Get(ctx, "/")
+		t.AssertNil(err)
+		t.Assert(rsp.StatusCode, http.StatusOK)
+		t.Assert(rsp.ReadAllString(), "hello")
+	})
+}
+
 // https://github.com/gogf/gf/issues/4047
 func Test_Issue4047(t *testing.T) {
 	gtest.C(t, func(t *gtest.T) {
@@ -630,54 +677,4 @@
 		t.AssertNil(err)
 		t.Assert(s.Logger(), nil)
 	})
-<<<<<<< HEAD
-=======
-}
-
-// https://github.com/gogf/gf/issues/4108
-func Test_Issue4108(t *testing.T) {
-	s := g.Server(guid.S())
-	s.Group("/", func(group *ghttp.RouterGroup) {
-		group.Middleware(ghttp.MiddlewareHandlerResponse)
-		group.GET("/", func(r *ghttp.Request) {
-			r.Response.Writer.Write([]byte("hello"))
-		})
-	})
-	s.SetDumpRouterMap(false)
-	s.Start()
-	defer s.Shutdown()
-	time.Sleep(100 * time.Millisecond)
-
-	gtest.C(t, func(t *gtest.T) {
-		client := g.Client()
-		client.SetPrefix(fmt.Sprintf("http://127.0.0.1:%d", s.GetListenedPort()))
-
-		rsp, err := client.Get(ctx, "/")
-		t.AssertNil(err)
-		t.Assert(rsp.StatusCode, http.StatusOK)
-		t.Assert(rsp.ReadAllString(), "hello")
-	})
-}
-
-// https://github.com/gogf/gf/issues/4115
-func Test_Issue4115(t *testing.T) {
-	s := g.Server(guid.S())
-	s.Use(func(r *ghttp.Request) {
-		r.Response.Writer.Write([]byte("hello"))
-	})
-	s.SetDumpRouterMap(false)
-	s.Start()
-	defer s.Shutdown()
-	time.Sleep(100 * time.Millisecond)
-
-	gtest.C(t, func(t *gtest.T) {
-		client := g.Client()
-		client.SetPrefix(fmt.Sprintf("http://127.0.0.1:%d", s.GetListenedPort()))
-
-		rsp, err := client.Get(ctx, "/")
-		t.AssertNil(err)
-		t.Assert(rsp.StatusCode, http.StatusOK)
-		t.Assert(rsp.ReadAllString(), "hello")
-	})
->>>>>>> 99f0fb14
 }