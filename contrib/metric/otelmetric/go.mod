module github.com/gogf/gf/contrib/metric/otelmetric/v2

go 1.22

require (
	github.com/gogf/gf/v2 v2.8.3
	github.com/prometheus/client_golang v1.19.1
	go.opentelemetry.io/contrib/instrumentation/runtime v0.49.0
	go.opentelemetry.io/otel v1.32.0
	go.opentelemetry.io/otel/exporters/prometheus v0.46.0
	go.opentelemetry.io/otel/metric v1.32.0
	go.opentelemetry.io/otel/sdk v1.32.0
	go.opentelemetry.io/otel/sdk/metric v1.32.0
)

require (
	github.com/BurntSushi/toml v1.4.0 // indirect
	github.com/beorn7/perks v1.0.1 // indirect
	github.com/cespare/xxhash/v2 v2.2.0 // indirect
	github.com/clbanning/mxj/v2 v2.7.0 // indirect
	github.com/emirpasic/gods v1.18.1 // indirect
	github.com/fatih/color v1.18.0 // indirect
	github.com/fsnotify/fsnotify v1.7.0 // indirect
	github.com/go-logr/logr v1.4.2 // indirect
	github.com/go-logr/stdr v1.2.2 // indirect
	github.com/google/uuid v1.6.0 // indirect
	github.com/gorilla/websocket v1.5.3 // indirect
	github.com/grokify/html-strip-tags-go v0.1.0 // indirect
	github.com/magiconair/properties v1.8.9 // indirect
	github.com/mattn/go-colorable v0.1.13 // indirect
	github.com/mattn/go-isatty v0.0.20 // indirect
	github.com/mattn/go-runewidth v0.0.16 // indirect
	github.com/munnerz/goautoneg v0.0.0-20191010083416-a7dc8b61c822 // indirect
	github.com/olekukonko/tablewriter v0.0.5 // indirect
	github.com/prometheus/client_model v0.6.1 // indirect
	github.com/prometheus/common v0.55.0 // indirect
	github.com/prometheus/procfs v0.15.1 // indirect
	github.com/rivo/uniseg v0.4.7 // indirect
<<<<<<< HEAD
	go.opentelemetry.io/otel/trace v1.32.0 // indirect
	golang.org/x/net v0.32.0 // indirect
=======
	github.com/rogpeppe/go-internal v1.12.0 // indirect
	go.opentelemetry.io/otel/trace v1.24.0 // indirect
	golang.org/x/net v0.33.0 // indirect
>>>>>>> 99f0fb14
	golang.org/x/sys v0.28.0 // indirect
	golang.org/x/text v0.21.0 // indirect
	google.golang.org/protobuf v1.34.2 // indirect
	gopkg.in/yaml.v3 v3.0.1 // indirect
)

replace github.com/gogf/gf/v2 => ../../../<|MERGE_RESOLUTION|>--- conflicted
+++ resolved
@@ -36,14 +36,8 @@
 	github.com/prometheus/common v0.55.0 // indirect
 	github.com/prometheus/procfs v0.15.1 // indirect
 	github.com/rivo/uniseg v0.4.7 // indirect
-<<<<<<< HEAD
 	go.opentelemetry.io/otel/trace v1.32.0 // indirect
-	golang.org/x/net v0.32.0 // indirect
-=======
-	github.com/rogpeppe/go-internal v1.12.0 // indirect
-	go.opentelemetry.io/otel/trace v1.24.0 // indirect
 	golang.org/x/net v0.33.0 // indirect
->>>>>>> 99f0fb14
 	golang.org/x/sys v0.28.0 // indirect
 	golang.org/x/text v0.21.0 // indirect
 	google.golang.org/protobuf v1.34.2 // indirect
