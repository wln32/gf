// Copyright 2018 gf Author(https://github.com/gogf/gf). All Rights Reserved.
//
// This Source Code Form is subject to the terms of the MIT License.
// If a copy of the MIT was not distributed with this file,
// You can obtain one at https://github.com/gogf/gf.

// go test *.go

package garray_test

import (
	"testing"

	"github.com/gogf/gf/g/container/garray"
	"github.com/gogf/gf/g/test/gtest"
<<<<<<< HEAD
	"github.com/gogf/gf/g/util/gconv"
	"strings"
	"testing"
	"time"
=======
>>>>>>> 7d836045
)

func Test_IntArray_Basic(t *testing.T) {
	gtest.Case(t, func() {
		expect := []int{0, 1, 2, 3}
		expect2 := []int{}
		array := garray.NewIntArrayFrom(expect)
		array2 := garray.NewIntArrayFrom(expect2)
		gtest.Assert(array.Slice(), expect)
		array.Set(0, 100)
		gtest.Assert(array.Get(0), 100)
		gtest.Assert(array.Get(1), 1)
		gtest.Assert(array.Search(100), 0)
		gtest.Assert(array2.Search(7), -1)
		gtest.Assert(array.Contains(100), true)
		gtest.Assert(array.Remove(0), 100)
		gtest.Assert(array.Contains(100), false)
		array.Append(4)
		gtest.Assert(array.Len(), 4)
		array.InsertBefore(0, 100)
		array.InsertAfter(0, 200)
		gtest.Assert(array.Slice(), []int{100, 200, 1, 2, 3, 4})
		array.InsertBefore(5, 300)
		array.InsertAfter(6, 400)
		gtest.Assert(array.Slice(), []int{100, 200, 1, 2, 3, 300, 4, 400})
		gtest.Assert(array.Clear().Len(), 0)
	})
}

func TestIntArray_Sort(t *testing.T) {
	gtest.Case(t, func() {
		expect1 := []int{0, 1, 2, 3}
		expect2 := []int{3, 2, 1, 0}
		array := garray.NewIntArray()
		array2:=garray.NewIntArray(true)
		for i := 3; i >= 0; i-- {
			array.Append(i)
			array2.Append(i)
		}

		array.Sort()
		gtest.Assert(array.Slice(), expect1)
		array.Sort(true)
		gtest.Assert(array.Slice(), expect2)
		array2.Sort(true)
		gtest.Assert(array2.Slice(), expect2)


	})
}

func TestIntArray_Unique(t *testing.T) {
	gtest.Case(t, func() {
		expect := []int{1, 1, 2, 3}
		array := garray.NewIntArrayFrom(expect)
		gtest.Assert(array.Unique().Slice(), []int{1, 2, 3})
	})
}

func TestIntArray_PushAndPop(t *testing.T) {
	gtest.Case(t, func() {
		expect := []int{0, 1, 2, 3}
		array := garray.NewIntArrayFrom(expect)
		gtest.Assert(array.Slice(), expect)
		gtest.Assert(array.PopLeft(), 0)
		gtest.Assert(array.PopRight(), 3)
		gtest.AssertIN(array.PopRand(), []int{1, 2})
		gtest.AssertIN(array.PopRand(), []int{1, 2})
		gtest.Assert(array.Len(), 0)
		array.PushLeft(1).PushRight(2)
		gtest.Assert(array.Slice(), []int{1, 2})
	})
}

func TestIntArray_PopLeftsAndPopRights(t *testing.T) {
	gtest.Case(t, func() {
		value1 := []int{0, 1, 2, 3, 4, 5, 6}
		value2 := []int{0, 1, 2, 3, 4, 5, 6}
		array1 := garray.NewIntArrayFrom(value1)
		array2 := garray.NewIntArrayFrom(value2)
		gtest.Assert(array1.PopLefts(2), []int{0, 1})
		gtest.Assert(array1.Slice(), []int{2, 3, 4, 5, 6})
		gtest.Assert(array1.PopRights(2), []int{5, 6})
		gtest.Assert(array1.Slice(), []int{2, 3, 4})
		gtest.Assert(array1.PopRights(20), []int{2, 3, 4})
		gtest.Assert(array1.Slice(), []int{})
		gtest.Assert(array2.PopLefts(20), []int{0, 1, 2, 3, 4, 5, 6})
		gtest.Assert(array2.Slice(), []int{})
	})
}

func TestIntArray_Range(t *testing.T) {
	gtest.Case(t, func() {
		value1 := []int{0, 1, 2, 3, 4, 5, 6}
		array1 := garray.NewIntArrayFrom(value1)
		array2 := garray.NewIntArrayFrom(value1,true)
		gtest.Assert(array1.Range(0, 1), []int{0})
		gtest.Assert(array1.Range(1, 2), []int{1})
		gtest.Assert(array1.Range(0, 2), []int{0, 1})
		gtest.Assert(array1.Range(10, 2), nil)
		gtest.Assert(array1.Range(-1, 10), value1)
		gtest.Assert(array1.Range(8, 2), nil)

		gtest.Assert(array2.Range(2, 4), []int{2, 3})
	})
}

func TestIntArray_Merge(t *testing.T) {
	gtest.Case(t, func() {
		n1 := []int{1, 2, 4, 3}
		n2:=[]int{7,8,9}
		n3:=[]int{3,6}

		s1:=[]string{"a","b","c"}
		in1:=[]interface{}{1,"a",2,"b"}

		func1:=func(v1,v2 interface{})int{
			return strings.Compare(gconv.String(v1), gconv.String(v2))
		}

		a1 := garray.NewIntArrayFrom(n1)
		b1 := garray.NewStringArrayFrom(s1)
		b2:=garray.NewIntArrayFrom(n3)
		b3:=garray.NewArrayFrom(in1)
		b4:=garray.NewSortedStringArrayFrom(s1)
		b5:=garray.NewSortedIntArrayFrom(n3)
		b6:=garray.NewSortedArrayFrom(in1,func1)

		gtest.Assert(a1.Merge(n2).Len(),7)
		gtest.Assert(a1.Merge(n3).Len(),9)
		gtest.Assert(a1.Merge(b1).Len(),12)
		gtest.Assert(a1.Merge(b2).Len(),14)
		gtest.Assert(a1.Merge(b3).Len(),18)
		gtest.Assert(a1.Merge(b4).Len(),21)
		gtest.Assert(a1.Merge(b5).Len(),23)
		gtest.Assert(a1.Merge(b6).Len(),27)
	})
}

func TestIntArray_Fill(t *testing.T) {
	gtest.Case(t, func() {
		a1 := []int{0}
		a2 := []int{0}
		array1 := garray.NewIntArrayFrom(a1)
		array2 := garray.NewIntArrayFrom(a2)
		gtest.Assert(array1.Fill(1, 2, 100).Slice(), []int{0, 100, 100})
		gtest.Assert(array2.Fill(0, 2, 100).Slice(), []int{100, 100})
		gtest.Assert(array2.Fill(-1, 2, 100).Slice(), []int{100, 100})
	})
}

func TestIntArray_Chunk(t *testing.T) {
	gtest.Case(t, func() {
		a1 := []int{1, 2, 3, 4, 5}
		array1 := garray.NewIntArrayFrom(a1)
		chunks := array1.Chunk(2)
		chunks2 := array1.Chunk(0)
		gtest.Assert(chunks2, nil)
		gtest.Assert(chunks[0], []int{1, 2})
		gtest.Assert(chunks[1], []int{3, 4})
		gtest.Assert(chunks[2], []int{5})
	})
}

func TestIntArray_Pad(t *testing.T) {
	gtest.Case(t, func() {
		a1 := []int{0}
		array1 := garray.NewIntArrayFrom(a1)
		gtest.Assert(array1.Pad(3, 1).Slice(), []int{0, 1, 1})
		gtest.Assert(array1.Pad(-4, 1).Slice(), []int{1, 0, 1, 1})
		gtest.Assert(array1.Pad(3, 1).Slice(), []int{1, 0, 1, 1})
	})
}

func TestIntArray_SubSlice(t *testing.T) {
	gtest.Case(t, func() {
		a1 := []int{0, 1, 2, 3, 4, 5, 6}
		array1 := garray.NewIntArrayFrom(a1)
		gtest.Assert(array1.SubSlice(6), []int{6})
		gtest.Assert(array1.SubSlice(5), []int{5, 6})
		gtest.Assert(array1.SubSlice(8), nil)
		gtest.Assert(array1.SubSlice(0, 2), []int{0, 1})
		gtest.Assert(array1.SubSlice(2, 2), []int{2, 3})
		gtest.Assert(array1.SubSlice(5, 8), []int{5, 6})
<<<<<<< HEAD
		gtest.Assert(array1.SubSlice(8, 2), nil)
=======
		gtest.Assert(array1.SubSlice(-1, 1), []int{6})
		gtest.Assert(array1.SubSlice(-1, 9), []int{6})
		gtest.Assert(array1.SubSlice(-2, 3), []int{5, 6})
		gtest.Assert(array1.SubSlice(-7, 3), []int{0, 1, 2})
		gtest.Assert(array1.SubSlice(-8, 3), nil)
		gtest.Assert(array1.SubSlice(-1, -3), []int{3, 4, 5})
		gtest.Assert(array1.SubSlice(-9, 3), nil)
		gtest.Assert(array1.SubSlice(1, -1), []int{0})
		gtest.Assert(array1.SubSlice(1, -3), nil)
>>>>>>> 7d836045
	})
}

func TestIntArray_Rand(t *testing.T) {
	gtest.Case(t, func() {
		a1 := []int{0, 1, 2, 3, 4, 5, 6}
		array1 := garray.NewIntArrayFrom(a1)
		gtest.Assert(len(array1.Rands(2)), 2)
		gtest.Assert(len(array1.Rands(10)), 7)
		gtest.AssertIN(array1.Rands(1)[0], a1)
		gtest.AssertIN(array1.Rand(), a1)
	})
}

func TestIntArray_PopRands(t *testing.T) {
	gtest.Case(t, func() {
		a1 := []int{100, 200, 300, 400, 500, 600}
		array := garray.NewIntArrayFrom(a1)
		ns1 := array.PopRands(2)
		gtest.AssertIN(ns1, []int{100, 200, 300, 400, 500, 600})
		gtest.AssertIN(len(ns1), 2)

		ns2 := array.PopRands(7)
		gtest.AssertIN(len(ns2), 6)
		gtest.AssertIN(ns2, []int{100, 200, 300, 400, 500, 600})

	})
}

func TestIntArray_Shuffle(t *testing.T) {
	gtest.Case(t, func() {
		a1 := []int{0, 1, 2, 3, 4, 5, 6}
		array1 := garray.NewIntArrayFrom(a1)
		gtest.Assert(array1.Shuffle().Len(), 7)
	})
}

func TestIntArray_Reverse(t *testing.T) {
	gtest.Case(t, func() {
		a1 := []int{0, 1, 2, 3, 4, 5, 6}
		array1 := garray.NewIntArrayFrom(a1)
		gtest.Assert(array1.Reverse().Slice(), []int{6, 5, 4, 3, 2, 1, 0})
	})
}

func TestIntArray_Join(t *testing.T) {
	gtest.Case(t, func() {
		a1 := []int{0, 1, 2, 3, 4, 5, 6}
		array1 := garray.NewIntArrayFrom(a1)
		gtest.Assert(array1.Join("."), "0.1.2.3.4.5.6")
	})
}

func TestNewSortedIntArrayFrom(t *testing.T) {
	gtest.Case(t, func() {
		a1 := []int{0, 3, 2, 1, 4, 5, 6}
		array1 := garray.NewSortedIntArrayFrom(a1, true)
		gtest.Assert(array1.Join("."), "0.1.2.3.4.5.6")
	})
}

func TestNewSortedIntArrayFromCopy(t *testing.T) {
	gtest.Case(t, func() {
		a1 := []int{0, 5, 2, 1, 4, 3, 6}
		array1 := garray.NewSortedIntArrayFromCopy(a1, false)
		gtest.Assert(array1.Join("."), "0.1.2.3.4.5.6")
	})
}

func TestSortedIntArray_SetArray(t *testing.T) {
	gtest.Case(t, func() {
		a1 := []int{0, 1, 2, 3}
		a2 := []int{4, 5, 6}
		array1 := garray.NewSortedIntArrayFrom(a1)
		array2 := array1.SetArray(a2)

		gtest.Assert(array2.Len(), 3)
		gtest.Assert(array2.Search(3), -1)
		gtest.Assert(array2.Search(5), 1)
		gtest.Assert(array2.Search(6), 2)
	})
}

func TestSortedIntArray_Sort(t *testing.T) {
	gtest.Case(t, func() {
		a1 := []int{0, 3, 2, 1}

		array1 := garray.NewSortedIntArrayFrom(a1)
		array2 := array1.Sort()

		gtest.Assert(array2.Len(), 4)
		gtest.Assert(array2, []int{0, 1, 2, 3})

	})
}

func TestSortedIntArray_Get(t *testing.T) {
	gtest.Case(t, func() {
		a1 := []int{1, 3, 5, 0}
		array1 := garray.NewSortedIntArrayFrom(a1)
		gtest.Assert(array1.Get(0), 0)
		gtest.Assert(array1.Get(1), 1)
		gtest.Assert(array1.Get(3), 5)

	})
}

func TestSortedIntArray_Remove(t *testing.T) {
	gtest.Case(t, func() {
		a1 := []int{1, 3, 5, 0}
		array1 := garray.NewSortedIntArrayFrom(a1)
		i1 := array1.Remove(2)
		gtest.Assert(i1, 3)
		gtest.Assert(array1.Search(5), 2)

		// 再次删除剩下的数组中的第一个
		i2 := array1.Remove(0)
		gtest.Assert(i2, 0)
		gtest.Assert(array1.Search(5), 1)

		a2 := []int{1, 3, 4}
		array2 := garray.NewSortedIntArrayFrom(a2)
		i3 := array2.Remove(1)
		gtest.Assert(array2.Search(1), 0)
		gtest.Assert(i3, 3)
		i3 = array2.Remove(1)
		gtest.Assert(array2.Search(4), -1)
		gtest.Assert(i3, 4)

	})
}

func TestSortedIntArray_PopLeft(t *testing.T) {
	gtest.Case(t, func() {
		a1 := []int{1, 3, 5, 2}
		array1 := garray.NewSortedIntArrayFrom(a1)
		i1 := array1.PopLeft()
		gtest.Assert(i1, 1)
		gtest.Assert(array1.Len(), 3)
		gtest.Assert(array1.Search(1), -1)

	})
}

func TestSortedIntArray_PopRight(t *testing.T) {
	gtest.Case(t, func() {
		a1 := []int{1, 3, 5, 2}
		array1 := garray.NewSortedIntArrayFrom(a1)
		i1 := array1.PopRight()
		gtest.Assert(i1, 5)
		gtest.Assert(array1.Len(), 3)
		gtest.Assert(array1.Search(5), -1)
	})
}

func TestSortedIntArray_PopRand(t *testing.T) {
	gtest.Case(t, func() {
		a1 := []int{1, 3, 5, 2}
		array1 := garray.NewSortedIntArrayFrom(a1)
		i1 := array1.PopRand()
		gtest.Assert(array1.Len(), 3)
		gtest.Assert(array1.Search(i1), -1)
		gtest.AssertIN(i1, []int{1, 3, 5, 2})
	})
}

func TestSortedIntArray_PopRands(t *testing.T) {
	gtest.Case(t, func() {
		a1 := []int{1, 3, 5, 2}
		array1 := garray.NewSortedIntArrayFrom(a1)
		ns1 := array1.PopRands(2)
		gtest.Assert(array1.Len(), 2)
		gtest.AssertIN(ns1, []int{1, 3, 5, 2})

		a2 := []int{1, 3, 5, 2}
		array2 := garray.NewSortedIntArrayFrom(a2)
		ns2 := array2.PopRands(5)
		gtest.Assert(array2.Len(), 0)
		gtest.Assert(len(ns2), 4)
		gtest.AssertIN(ns2, []int{1, 3, 5, 2})

	})
}

func TestSortedIntArray_PopLefts(t *testing.T) {
	gtest.Case(t, func() {
		a1 := []int{1, 3, 5, 2}
		array1 := garray.NewSortedIntArrayFrom(a1)
		ns1 := array1.PopLefts(2)
		gtest.Assert(array1.Len(), 2)
		gtest.Assert(ns1, []int{1, 2})

		a2 := []int{1, 3, 5, 2}
		array2 := garray.NewSortedIntArrayFrom(a2)
		ns2 := array2.PopLefts(5)
		gtest.Assert(array2.Len(), 0)
		gtest.AssertIN(ns2, []int{1, 3, 5, 2})

	})
}

func TestSortedIntArray_PopRights(t *testing.T) {
	gtest.Case(t, func() {
		a1 := []int{1, 3, 5, 2}
		array1 := garray.NewSortedIntArrayFrom(a1)
		ns1 := array1.PopRights(2)
		gtest.Assert(array1.Len(), 2)
		gtest.Assert(ns1, []int{3, 5})

		a2 := []int{1, 3, 5, 2}
		array2 := garray.NewSortedIntArrayFrom(a2)
		ns2 := array2.PopRights(5)
		gtest.Assert(array2.Len(), 0)
		gtest.AssertIN(ns2, []int{1, 3, 5, 2})
	})
}

func TestSortedIntArray_Range(t *testing.T) {
	gtest.Case(t, func() {
		a1 := []int{1, 3, 5, 2, 6, 7}
		array1 := garray.NewSortedIntArrayFrom(a1)
		array2 := garray.NewSortedIntArrayFrom(a1,true)
		ns1 := array1.Range(1, 4)
		gtest.Assert(len(ns1), 3)
		gtest.Assert(ns1, []int{2, 3, 5})

		ns2 := array1.Range(5, 4)
		gtest.Assert(len(ns2), 0)

		ns3 := array1.Range(-1, 4)
		gtest.Assert(len(ns3), 4)

		nsl := array1.Range(5, 8)
		gtest.Assert(len(nsl), 1)

		ns4 := array2.Range(2, 2)
		t.Log(array2)
		gtest.Assert(len(ns4), 2)

	})
}

func TestSortedIntArray_Sum(t *testing.T) {
	gtest.Case(t, func() {
		a1 := []int{1, 3, 5}
		array1 := garray.NewSortedIntArrayFrom(a1)
		n1 := array1.Sum()
		gtest.Assert(n1, 9)
	})
}

func TestSortedIntArray_Contains(t *testing.T) {
	gtest.Case(t, func() {
		a1 := []int{1, 3, 5}
		array1 := garray.NewSortedIntArrayFrom(a1)
		//gtest.Assert(array1.Contains(3),true) //todo 这一行应该返回true
		gtest.Assert(array1.Contains(4), false)
	})
}

func TestSortedIntArray_Clone(t *testing.T) {
	gtest.Case(t, func() {
		a1 := []int{1, 3, 5}
		array1 := garray.NewSortedIntArrayFrom(a1)
		array2 := array1.Clone()
		gtest.Assert(array2.Len(), 3)
		gtest.Assert(array2, array1)
	})
}

func TestSortedIntArray_Clear(t *testing.T) {
	gtest.Case(t, func() {
		a1 := []int{1, 3, 5}
		array1 := garray.NewSortedIntArrayFrom(a1)
		array1.Clear()
		gtest.Assert(array1.Len(), 0)

	})
}

func TestSortedIntArray_Chunk(t *testing.T) {
	gtest.Case(t, func() {
		a1 := []int{1, 2, 3, 4, 5}
		array1 := garray.NewSortedIntArrayFrom(a1)
		ns1 := array1.Chunk(2) //按每几个元素切成一个数组
		ns2 := array1.Chunk(-1)
		gtest.Assert(len(ns1), 3)
		gtest.Assert(ns1[0], []int{1, 2})
		gtest.Assert(ns1[2], []int{5})
		gtest.Assert(len(ns2), 0)

	})
}

func TestSortedIntArray_SubSlice(t *testing.T) {
	gtest.Case(t, func() {
		a1 := []int{1, 2, 3, 4, 5}
		array1 := garray.NewSortedIntArrayFrom(a1)
		ns1 := array1.SubSlice(1, 2)
		gtest.Assert(len(ns1), 2)
		gtest.Assert(ns1, []int{2, 3})

		ns2 := array1.SubSlice(7, 2)
		gtest.Assert(len(ns2), 0)

		ns3 := array1.SubSlice(3, 5)
		gtest.Assert(len(ns3), 2)
		gtest.Assert(ns3, []int{4, 5})

		ns4 := array1.SubSlice(3, 1)
		gtest.Assert(len(ns4), 1)
		gtest.Assert(ns4, []int{4})
	})
}

func TestSortedIntArray_Rand(t *testing.T) {
	gtest.Case(t, func() {
		a1 := []int{1, 2, 3, 4, 5}
		array1 := garray.NewSortedIntArrayFrom(a1)
		ns1 := array1.Rand() //按每几个元素切成一个数组
		gtest.AssertIN(ns1, a1)
	})
}

func TestSortedIntArray_Rands(t *testing.T) {
	gtest.Case(t, func() {
		a1 := []int{1, 2, 3, 4, 5}
		array1 := garray.NewSortedIntArrayFrom(a1)
		ns1 := array1.Rands(2) //按每几个元素切成一个数组
		gtest.AssertIN(ns1, a1)
		gtest.Assert(len(ns1), 2)

		ns2 := array1.Rands(6) //按每几个元素切成一个数组
		gtest.AssertIN(ns2, a1)
		gtest.Assert(len(ns2), 5)
	})
}

func TestSortedIntArray_CountValues(t *testing.T) {
	gtest.Case(t, func() {
		a1 := []int{1, 2, 3, 4, 5, 3}
		array1 := garray.NewSortedIntArrayFrom(a1)
		ns1 := array1.CountValues() //按每几个元素切成一个数组
		gtest.Assert(len(ns1), 5)
		gtest.Assert(ns1[2], 1)
		gtest.Assert(ns1[3], 2)
	})
}

func TestSortedIntArray_SetUnique(t *testing.T) {
	gtest.Case(t, func() {
		a1 := []int{1, 2, 3, 4, 5, 3}
		array1 := garray.NewSortedIntArrayFrom(a1)
		array1.SetUnique(true)
		gtest.Assert(array1.Len(), 5)
		gtest.Assert(array1, []int{1, 2, 3, 4, 5})

	})
}

func TestIntArray_SetArray(t *testing.T) {
	gtest.Case(t, func() {
		a1 := []int{1, 2, 3, 5}
		a2 := []int{6, 7}
		array1 := garray.NewIntArrayFrom(a1)
		array1.SetArray(a2)
		gtest.Assert(array1.Len(), 2)
		gtest.Assert(array1, []int{6, 7})

	})
}

func TestIntArray_Replace(t *testing.T) {
	gtest.Case(t, func() {
		a1 := []int{1, 2, 3, 5}
		a2 := []int{6, 7}
		a3 := []int{9, 10, 11, 12, 13}
		array1 := garray.NewIntArrayFrom(a1)
		array1.Replace(a2)
		gtest.Assert(array1, []int{6, 7, 3, 5})

		array1.Replace(a3)
		gtest.Assert(array1, []int{9, 10, 11, 12})
	})
}

func TestIntArray_Clear(t *testing.T) {
	gtest.Case(t, func() {
		a1 := []int{1, 2, 3, 5}
		array1 := garray.NewIntArrayFrom(a1)
		array1.Clear()
		gtest.Assert(array1.Len(), 0)
	})
}

func TestIntArray_Clone(t *testing.T) {
	gtest.Case(t, func() {
		a1 := []int{1, 2, 3, 5}
		array1 := garray.NewIntArrayFrom(a1)
		array2 := array1.Clone()
		gtest.Assert(array1, array2)
	})
}

func TestArray_Get(t *testing.T) {
	gtest.Case(t, func() {
		a1 := []int{1, 2, 3, 5}
		array1 := garray.NewIntArrayFrom(a1)
		gtest.Assert(array1.Get(2), 3)
		gtest.Assert(array1.Len(), 4)
	})
}

func TestIntArray_Sum(t *testing.T) {
	gtest.Case(t, func() {
		a1 := []int{1, 2, 3, 5}
		array1 := garray.NewIntArrayFrom(a1)
		gtest.Assert(array1.Sum(), 11)
	})
}

func TestIntArray_CountValues(t *testing.T) {
	gtest.Case(t, func() {
		a1 := []int{1, 2, 3, 5, 3}
		array1 := garray.NewIntArrayFrom(a1)
		m1 := array1.CountValues()
		gtest.Assert(len(m1), 4)
		gtest.Assert(m1[1], 1)
		gtest.Assert(m1[3], 2)
	})
}

func TestNewIntArrayFromCopy(t *testing.T) {
	gtest.Case(t, func() {
		a1 := []int{1, 2, 3, 5, 3}
		array1 := garray.NewIntArrayFromCopy(a1)
		gtest.Assert(array1.Len(), 5)
		gtest.Assert(array1, a1)
	})
}

func TestIntArray_Remove(t *testing.T) {
	gtest.Case(t, func() {
		a1 := []int{1, 2, 3, 5, 4}
		array1 := garray.NewIntArrayFrom(a1)
		n1 := array1.Remove(1)
		gtest.Assert(n1, 2)
		gtest.Assert(array1.Len(), 4)

		n1 = array1.Remove(0)
		gtest.Assert(n1, 1)
		gtest.Assert(array1.Len(), 3)

		n1 = array1.Remove(2)
		gtest.Assert(n1, 4)
		gtest.Assert(array1.Len(), 2)
	})
}

func TestSortedIntArray_LockFunc(t *testing.T) {
	n1 := []int{1, 2, 4, 3}
	a1 := garray.NewSortedIntArrayFrom(n1)

	ch1 := make(chan int64, 2)
	go a1.LockFunc(func(n1 []int) { //互斥锁
		for i := 1; i <= 4; i++ {
			gtest.Assert(i, n1[i-1])
		}
		n1[3] = 7
		time.Sleep(1 * time.Second) //暂停一秒
	})

	go func() {
		time.Sleep(10 * time.Millisecond) //故意暂停0.01秒,等另一个goroutine执行锁后，再开始执行.
		ch1 <- gconv.Int64(time.Now().UnixNano() / 1000 / 1000)
		a1.Len()
		ch1 <- gconv.Int64(time.Now().UnixNano() / 1000 / 1000)
	}()

	t1 := <-ch1
	t2 := <-ch1
	// 相差大于0.6秒，说明在读取a1.len时，发生了等待。  防止ci抖动,以豪秒为单位
	gtest.AssertGT(t2-t1, 600)
	gtest.Assert(a1.Contains(7), true)
}

func TestSortedIntArray_RLockFunc(t *testing.T) {
	n1 := []int{1, 2, 4, 3}
	a1 := garray.NewSortedIntArrayFrom(n1)

	ch1 := make(chan int64, 2)
	go a1.RLockFunc(func(n1 []int) { //读锁
		for i := 1; i <= 4; i++ {
			gtest.Assert(i, n1[i-1])
		}
		n1[3] = 7
		time.Sleep(1 * time.Second) //暂停一秒
	})

	go func() {
		time.Sleep(10 * time.Millisecond) //故意暂停0.01秒,等另一个goroutine执行锁后，再开始执行.
		ch1 <- gconv.Int64(time.Now().UnixNano() / 1000 / 1000)
		a1.Len()
		ch1 <- gconv.Int64(time.Now().UnixNano() / 1000 / 1000)
	}()

	t1 := <-ch1
	t2 := <-ch1
	// 由于另一个goroutine加的读锁，其它可读,所以ch1的操作间隔是很小的.a.len 操作并没有等待,
	// 防止ci抖动,以豪秒为单位
	gtest.AssertLT(t2-t1, 2)
	gtest.Assert(a1.Contains(7), true)
}


func TestSortedIntArray_Merge(t *testing.T) {
	n1 := []int{1, 2, 4, 3}
	n2:=[]int{7,8,9}
	n3:=[]int{3,6}

	s1:=[]string{"a","b","c"}
	in1:=[]interface{}{1,"a",2,"b"}


	a1 := garray.NewSortedIntArrayFrom(n1)
	b1 := garray.NewStringArrayFrom(s1)
	b2:=garray.NewIntArrayFrom(n3)
	b3:=garray.NewArrayFrom(in1)
	b4:=garray.NewSortedStringArrayFrom(s1)
	b5:=garray.NewSortedIntArrayFrom(n3)


	gtest.Assert(a1.Merge(n2).Len(),7)
	gtest.Assert(a1.Merge(n3).Len(),9)
	gtest.Assert(a1.Merge(b1).Len(),12)
	gtest.Assert(a1.Merge(b2).Len(),14)
	gtest.Assert(a1.Merge(b3).Len(),18)
	gtest.Assert(a1.Merge(b4).Len(),21)
	gtest.Assert(a1.Merge(b5).Len(),23)
}

func TestSortedArray_LockFunc(t *testing.T) {
	n1 := []interface{}{1, 2, 4, 3}

	func1:=func(v1,v2 interface{})int{
		return strings.Compare(gconv.String(v1), gconv.String(v2))
	}
	a1 := garray.NewSortedArrayFrom(n1, func1)

	ch1 := make(chan int64, 2)
	go a1.LockFunc(func(n1 []interface{}) { //互斥锁
		n1[3] = 7
		time.Sleep(1 * time.Second) //暂停一秒
	})

	go func() {
		time.Sleep(10 * time.Millisecond) //故意暂停0.01秒,等另一个goroutine执行锁后，再开始执行.
		ch1 <- gconv.Int64(time.Now().UnixNano() / 1000 / 1000)
		a1.Len()
		ch1 <- gconv.Int64(time.Now().UnixNano() / 1000 / 1000)
	}()

	t1 := <-ch1
	t2 := <-ch1
	// 相差大于0.6秒，说明在读取a1.len时，发生了等待。  防止ci抖动,以豪秒为单位
	gtest.AssertGT(t2-t1, 600)
	gtest.Assert(a1.Contains(7), true)
}

func TestSortedArray_RLockFunc(t *testing.T) {
	n1 := []interface{}{1, 2, 4, 3}

	func1:=func(v1,v2 interface{})int{
		return strings.Compare(gconv.String(v1), gconv.String(v2))
	}
	a1 := garray.NewSortedArrayFrom(n1, func1)

	ch1 := make(chan int64, 2)
	go a1.RLockFunc(func(n1 []interface{}) { //互斥锁
		n1[3] = 7
		time.Sleep(1 * time.Second) //暂停一秒
	})

	go func() {
		time.Sleep(10 * time.Millisecond) //故意暂停0.01秒,等另一个goroutine执行锁后，再开始执行.
		ch1 <- gconv.Int64(time.Now().UnixNano() / 1000 / 1000)
		a1.Len()
		ch1 <- gconv.Int64(time.Now().UnixNano() / 1000 / 1000)
	}()

	t1 := <-ch1
	t2 := <-ch1
	// 由于另一个goroutine加的读锁，其它可读,所以ch1的操作间隔是很小的.a.len 操作并没有等待,
	// 防止ci抖动,以豪秒为单位
	gtest.AssertLT(t2-t1, 20)
	gtest.Assert(a1.Contains(7), true)
}



func TestSortedArray_Merge(t *testing.T) {
	n1 := []interface{}{1, 2, 4, 3}
	n2:=[]int{7,8,9}
	n3:=[]int{3,6}

	s1:=[]string{"a","b","c"}
	in1:=[]interface{}{1,"a",2,"b"}

	func1:=func(v1,v2 interface{})int{
		return strings.Compare(gconv.String(v1), gconv.String(v2))
	}

	a1 := garray.NewSortedArrayFrom(n1,func1)
	b1 := garray.NewStringArrayFrom(s1)
	b2:=garray.NewIntArrayFrom(n3)
	b3:=garray.NewArrayFrom(in1)
	b4:=garray.NewSortedStringArrayFrom(s1)
	b5:=garray.NewSortedIntArrayFrom(n3)

	gtest.Assert(a1.Merge(n2).Len(),7)
	gtest.Assert(a1.Merge(n3).Len(),9)
	gtest.Assert(a1.Merge(b1).Len(),12)
	gtest.Assert(a1.Merge(b2).Len(),14)
	gtest.Assert(a1.Merge(b3).Len(),18)
	gtest.Assert(a1.Merge(b4).Len(),21)
	gtest.Assert(a1.Merge(b5).Len(),23)
}

func TestIntArray_SortFunc(t *testing.T) {
	n1:=[]int{1,2,3,5,4}
	a1:=garray.NewIntArrayFrom(n1)

	func1:=func(v1,v2 int)bool{
		if v1>v2{
			return false
		}
		return true
	}
	func2:=func(v1,v2 int)bool{
		if v1>v2{
			return true
		}
		return true
	}
	a2:=a1.SortFunc(func1)
	gtest.Assert(a2,[]int{1,2,3,4,5})
	a3:=a1.SortFunc(func2)
	gtest.Assert(a3,[]int{5,4,3,2,1})

}

func TestIntArray_LockFunc(t *testing.T) {
	n1 := []int{1, 2, 4, 3}
	a1 := garray.NewIntArrayFrom(n1)
	ch1 := make(chan int64, 2)
	go a1.LockFunc(func(n1 []int) { //互斥锁
		n1[3] = 7
		time.Sleep(1 * time.Second) //暂停一秒
	})

	go func() {
		time.Sleep(10 * time.Millisecond) //故意暂停0.01秒,等另一个goroutine执行锁后，再开始执行.
		ch1 <- gconv.Int64(time.Now().UnixNano() / 1000 / 1000)
		a1.Len()
		ch1 <- gconv.Int64(time.Now().UnixNano() / 1000 / 1000)
	}()

	t1 := <-ch1
	t2 := <-ch1
	// 相差大于0.6秒，说明在读取a1.len时，发生了等待。  防止ci抖动,以豪秒为单位
	gtest.AssertGT(t2-t1, 600)
	gtest.Assert(a1.Contains(7), true)
}

func TestIntArray_RLockFunc(t *testing.T) {
	n1 := []int{1, 2, 4, 3}
	a1 := garray.NewIntArrayFrom(n1)

	ch1 := make(chan int64, 2)
	go a1.RLockFunc(func(n1 []int) { //互斥锁
		n1[3] = 7
		time.Sleep(1 * time.Second) //暂停一秒
	})

	go func() {
		time.Sleep(10 * time.Millisecond) //故意暂停0.01秒,等另一个goroutine执行锁后，再开始执行.
		ch1 <- gconv.Int64(time.Now().UnixNano() / 1000 / 1000)
		a1.Len()
		ch1 <- gconv.Int64(time.Now().UnixNano() / 1000 / 1000)
	}()

	t1 := <-ch1
	t2 := <-ch1
	// 由于另一个goroutine加的读锁，其它可读,所以ch1的操作间隔是很小的.a.len 操作并没有等待,
	// 防止ci抖动,以豪秒为单位
	gtest.AssertLT(t2-t1, 20)
	gtest.Assert(a1.Contains(7), true)
}
<|MERGE_RESOLUTION|>--- conflicted
+++ resolved
@@ -9,17 +9,9 @@
 package garray_test
 
 import (
-	"testing"
-
 	"github.com/gogf/gf/g/container/garray"
 	"github.com/gogf/gf/g/test/gtest"
-<<<<<<< HEAD
-	"github.com/gogf/gf/g/util/gconv"
-	"strings"
 	"testing"
-	"time"
-=======
->>>>>>> 7d836045
 )
 
 func Test_IntArray_Basic(t *testing.T) {
@@ -54,7 +46,7 @@
 		expect1 := []int{0, 1, 2, 3}
 		expect2 := []int{3, 2, 1, 0}
 		array := garray.NewIntArray()
-		array2:=garray.NewIntArray(true)
+		array2 := garray.NewIntArray(true)
 		for i := 3; i >= 0; i-- {
 			array.Append(i)
 			array2.Append(i)
@@ -66,7 +58,6 @@
 		gtest.Assert(array.Slice(), expect2)
 		array2.Sort(true)
 		gtest.Assert(array2.Slice(), expect2)
-
 
 	})
 }
@@ -115,7 +106,7 @@
 	gtest.Case(t, func() {
 		value1 := []int{0, 1, 2, 3, 4, 5, 6}
 		array1 := garray.NewIntArrayFrom(value1)
-		array2 := garray.NewIntArrayFrom(value1,true)
+		array2 := garray.NewIntArrayFrom(value1, true)
 		gtest.Assert(array1.Range(0, 1), []int{0})
 		gtest.Assert(array1.Range(1, 2), []int{1})
 		gtest.Assert(array1.Range(0, 2), []int{0, 1})
@@ -130,32 +121,32 @@
 func TestIntArray_Merge(t *testing.T) {
 	gtest.Case(t, func() {
 		n1 := []int{1, 2, 4, 3}
-		n2:=[]int{7,8,9}
-		n3:=[]int{3,6}
-
-		s1:=[]string{"a","b","c"}
-		in1:=[]interface{}{1,"a",2,"b"}
-
-		func1:=func(v1,v2 interface{})int{
+		n2 := []int{7, 8, 9}
+		n3 := []int{3, 6}
+
+		s1 := []string{"a", "b", "c"}
+		in1 := []interface{}{1, "a", 2, "b"}
+
+		func1 := func(v1, v2 interface{}) int {
 			return strings.Compare(gconv.String(v1), gconv.String(v2))
 		}
 
 		a1 := garray.NewIntArrayFrom(n1)
 		b1 := garray.NewStringArrayFrom(s1)
-		b2:=garray.NewIntArrayFrom(n3)
-		b3:=garray.NewArrayFrom(in1)
-		b4:=garray.NewSortedStringArrayFrom(s1)
-		b5:=garray.NewSortedIntArrayFrom(n3)
-		b6:=garray.NewSortedArrayFrom(in1,func1)
-
-		gtest.Assert(a1.Merge(n2).Len(),7)
-		gtest.Assert(a1.Merge(n3).Len(),9)
-		gtest.Assert(a1.Merge(b1).Len(),12)
-		gtest.Assert(a1.Merge(b2).Len(),14)
-		gtest.Assert(a1.Merge(b3).Len(),18)
-		gtest.Assert(a1.Merge(b4).Len(),21)
-		gtest.Assert(a1.Merge(b5).Len(),23)
-		gtest.Assert(a1.Merge(b6).Len(),27)
+		b2 := garray.NewIntArrayFrom(n3)
+		b3 := garray.NewArrayFrom(in1)
+		b4 := garray.NewSortedStringArrayFrom(s1)
+		b5 := garray.NewSortedIntArrayFrom(n3)
+		b6 := garray.NewSortedArrayFrom(in1, func1)
+
+		gtest.Assert(a1.Merge(n2).Len(), 7)
+		gtest.Assert(a1.Merge(n3).Len(), 9)
+		gtest.Assert(a1.Merge(b1).Len(), 12)
+		gtest.Assert(a1.Merge(b2).Len(), 14)
+		gtest.Assert(a1.Merge(b3).Len(), 18)
+		gtest.Assert(a1.Merge(b4).Len(), 21)
+		gtest.Assert(a1.Merge(b5).Len(), 23)
+		gtest.Assert(a1.Merge(b6).Len(), 27)
 	})
 }
 
@@ -204,9 +195,6 @@
 		gtest.Assert(array1.SubSlice(0, 2), []int{0, 1})
 		gtest.Assert(array1.SubSlice(2, 2), []int{2, 3})
 		gtest.Assert(array1.SubSlice(5, 8), []int{5, 6})
-<<<<<<< HEAD
-		gtest.Assert(array1.SubSlice(8, 2), nil)
-=======
 		gtest.Assert(array1.SubSlice(-1, 1), []int{6})
 		gtest.Assert(array1.SubSlice(-1, 9), []int{6})
 		gtest.Assert(array1.SubSlice(-2, 3), []int{5, 6})
@@ -216,7 +204,6 @@
 		gtest.Assert(array1.SubSlice(-9, 3), nil)
 		gtest.Assert(array1.SubSlice(1, -1), []int{0})
 		gtest.Assert(array1.SubSlice(1, -3), nil)
->>>>>>> 7d836045
 	})
 }
 
@@ -438,7 +425,7 @@
 	gtest.Case(t, func() {
 		a1 := []int{1, 3, 5, 2, 6, 7}
 		array1 := garray.NewSortedIntArrayFrom(a1)
-		array2 := garray.NewSortedIntArrayFrom(a1,true)
+		array2 := garray.NewSortedIntArrayFrom(a1, true)
 		ns1 := array1.Range(1, 4)
 		gtest.Assert(len(ns1), 3)
 		gtest.Assert(ns1, []int{2, 3, 5})
@@ -731,37 +718,34 @@
 	gtest.Assert(a1.Contains(7), true)
 }
 
-
 func TestSortedIntArray_Merge(t *testing.T) {
 	n1 := []int{1, 2, 4, 3}
-	n2:=[]int{7,8,9}
-	n3:=[]int{3,6}
-
-	s1:=[]string{"a","b","c"}
-	in1:=[]interface{}{1,"a",2,"b"}
-
+	n2 := []int{7, 8, 9}
+	n3 := []int{3, 6}
+
+	s1 := []string{"a", "b", "c"}
+	in1 := []interface{}{1, "a", 2, "b"}
 
 	a1 := garray.NewSortedIntArrayFrom(n1)
 	b1 := garray.NewStringArrayFrom(s1)
-	b2:=garray.NewIntArrayFrom(n3)
-	b3:=garray.NewArrayFrom(in1)
-	b4:=garray.NewSortedStringArrayFrom(s1)
-	b5:=garray.NewSortedIntArrayFrom(n3)
-
-
-	gtest.Assert(a1.Merge(n2).Len(),7)
-	gtest.Assert(a1.Merge(n3).Len(),9)
-	gtest.Assert(a1.Merge(b1).Len(),12)
-	gtest.Assert(a1.Merge(b2).Len(),14)
-	gtest.Assert(a1.Merge(b3).Len(),18)
-	gtest.Assert(a1.Merge(b4).Len(),21)
-	gtest.Assert(a1.Merge(b5).Len(),23)
+	b2 := garray.NewIntArrayFrom(n3)
+	b3 := garray.NewArrayFrom(in1)
+	b4 := garray.NewSortedStringArrayFrom(s1)
+	b5 := garray.NewSortedIntArrayFrom(n3)
+
+	gtest.Assert(a1.Merge(n2).Len(), 7)
+	gtest.Assert(a1.Merge(n3).Len(), 9)
+	gtest.Assert(a1.Merge(b1).Len(), 12)
+	gtest.Assert(a1.Merge(b2).Len(), 14)
+	gtest.Assert(a1.Merge(b3).Len(), 18)
+	gtest.Assert(a1.Merge(b4).Len(), 21)
+	gtest.Assert(a1.Merge(b5).Len(), 23)
 }
 
 func TestSortedArray_LockFunc(t *testing.T) {
 	n1 := []interface{}{1, 2, 4, 3}
 
-	func1:=func(v1,v2 interface{})int{
+	func1 := func(v1, v2 interface{}) int {
 		return strings.Compare(gconv.String(v1), gconv.String(v2))
 	}
 	a1 := garray.NewSortedArrayFrom(n1, func1)
@@ -789,7 +773,7 @@
 func TestSortedArray_RLockFunc(t *testing.T) {
 	n1 := []interface{}{1, 2, 4, 3}
 
-	func1:=func(v1,v2 interface{})int{
+	func1 := func(v1, v2 interface{}) int {
 		return strings.Compare(gconv.String(v1), gconv.String(v2))
 	}
 	a1 := garray.NewSortedArrayFrom(n1, func1)
@@ -815,56 +799,54 @@
 	gtest.Assert(a1.Contains(7), true)
 }
 
-
-
 func TestSortedArray_Merge(t *testing.T) {
 	n1 := []interface{}{1, 2, 4, 3}
-	n2:=[]int{7,8,9}
-	n3:=[]int{3,6}
-
-	s1:=[]string{"a","b","c"}
-	in1:=[]interface{}{1,"a",2,"b"}
-
-	func1:=func(v1,v2 interface{})int{
+	n2 := []int{7, 8, 9}
+	n3 := []int{3, 6}
+
+	s1 := []string{"a", "b", "c"}
+	in1 := []interface{}{1, "a", 2, "b"}
+
+	func1 := func(v1, v2 interface{}) int {
 		return strings.Compare(gconv.String(v1), gconv.String(v2))
 	}
 
-	a1 := garray.NewSortedArrayFrom(n1,func1)
+	a1 := garray.NewSortedArrayFrom(n1, func1)
 	b1 := garray.NewStringArrayFrom(s1)
-	b2:=garray.NewIntArrayFrom(n3)
-	b3:=garray.NewArrayFrom(in1)
-	b4:=garray.NewSortedStringArrayFrom(s1)
-	b5:=garray.NewSortedIntArrayFrom(n3)
-
-	gtest.Assert(a1.Merge(n2).Len(),7)
-	gtest.Assert(a1.Merge(n3).Len(),9)
-	gtest.Assert(a1.Merge(b1).Len(),12)
-	gtest.Assert(a1.Merge(b2).Len(),14)
-	gtest.Assert(a1.Merge(b3).Len(),18)
-	gtest.Assert(a1.Merge(b4).Len(),21)
-	gtest.Assert(a1.Merge(b5).Len(),23)
+	b2 := garray.NewIntArrayFrom(n3)
+	b3 := garray.NewArrayFrom(in1)
+	b4 := garray.NewSortedStringArrayFrom(s1)
+	b5 := garray.NewSortedIntArrayFrom(n3)
+
+	gtest.Assert(a1.Merge(n2).Len(), 7)
+	gtest.Assert(a1.Merge(n3).Len(), 9)
+	gtest.Assert(a1.Merge(b1).Len(), 12)
+	gtest.Assert(a1.Merge(b2).Len(), 14)
+	gtest.Assert(a1.Merge(b3).Len(), 18)
+	gtest.Assert(a1.Merge(b4).Len(), 21)
+	gtest.Assert(a1.Merge(b5).Len(), 23)
 }
 
 func TestIntArray_SortFunc(t *testing.T) {
-	n1:=[]int{1,2,3,5,4}
-	a1:=garray.NewIntArrayFrom(n1)
-
-	func1:=func(v1,v2 int)bool{
-		if v1>v2{
+	n1 := []int{1, 2, 3, 5, 4}
+	a1 := garray.NewIntArrayFrom(n1)
+
+	func1 := func(v1, v2 int) bool {
+		if v1 > v2 {
 			return false
 		}
 		return true
 	}
-	func2:=func(v1,v2 int)bool{
-		if v1>v2{
+	func2 := func(v1, v2 int) bool {
+		if v1 > v2 {
 			return true
 		}
 		return true
 	}
-	a2:=a1.SortFunc(func1)
-	gtest.Assert(a2,[]int{1,2,3,4,5})
-	a3:=a1.SortFunc(func2)
-	gtest.Assert(a3,[]int{5,4,3,2,1})
+	a2 := a1.SortFunc(func1)
+	gtest.Assert(a2, []int{1, 2, 3, 4, 5})
+	a3 := a1.SortFunc(func2)
+	gtest.Assert(a3, []int{5, 4, 3, 2, 1})
 
 }
 
@@ -914,4 +896,4 @@
 	// 防止ci抖动,以豪秒为单位
 	gtest.AssertLT(t2-t1, 20)
 	gtest.Assert(a1.Contains(7), true)
-}
+}