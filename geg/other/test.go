package main

import (
<<<<<<< HEAD
	"bytes"
	"crypto/aes"
	"crypto/cipher"
	"errors"
	"fmt"
    "gitee.com/johng/gf/g/encoding/gbase64"
)

const (
	ivDefValue = "I Love Go Frame!"
)

func main() {
	v := "1234567890123456789012345678901234567890123456789012345678901234567890"
	k := "123456789012345 "
	e, err := AesEncrypt([]byte(v), []byte(k))
	fmt.Println(err)
	fmt.Println(len(e))
	fmt.Println(string(gbase64.Encode(string(e))))
	d, err := AesDecrypt([]byte(e), []byte(k))
	fmt.Println(err)
	fmt.Println(string(d))
}

func AesEncrypt(plaintext []byte, key []byte) ([]byte, error) {
	block, err := aes.NewCipher(key)
	if err != nil {
		return nil, err
	}
	blockSize := block.BlockSize()
	plaintext = PKCS5Padding(plaintext, blockSize)
	iv := []byte(ivDefValue)
	blockMode := cipher.NewCBCEncrypter(block, iv)

	ciphertext := make([]byte, len(plaintext))
	blockMode.CryptBlocks(ciphertext, plaintext)

	return ciphertext, nil
}

func AesDecrypt(cipherText []byte, key []byte) ([]byte, error) {
	block, err := aes.NewCipher(key)
	if err != nil {
		return nil, err
	}
	blockSize := block.BlockSize()
	if len(cipherText) < blockSize {
		return nil, errors.New("cipherText too short")
	}
	iv := []byte(ivDefValue)
	if len(cipherText)%blockSize != 0 {
		return nil, errors.New("cipherText is not a multiple of the block size")
	}
	blockModel := cipher.NewCBCDecrypter(block, iv)
	plaintext  := make([]byte, len(cipherText))
	blockModel.CryptBlocks(plaintext, cipherText)
	plaintext = PKCS5UnPadding(plaintext)

	return plaintext, nil
}

func PKCS5Padding(src []byte, blockSize int) []byte {
	padding := blockSize - len(src)%blockSize
	padtext := bytes.Repeat([]byte{byte(padding)}, padding)
	return append(src, padtext...)
}

func PKCS5UnPadding(src []byte) []byte {
	length := len(src)
	unpadding := int(src[length-1])
	return src[:(length - unpadding)]
=======
    "fmt"
)

func main() {
    fmt.Println(1)
>>>>>>> f874d7c7
}<|MERGE_RESOLUTION|>--- conflicted
+++ resolved
@@ -1,83 +1,9 @@
 package main
 
 import (
-<<<<<<< HEAD
-	"bytes"
-	"crypto/aes"
-	"crypto/cipher"
-	"errors"
-	"fmt"
-    "gitee.com/johng/gf/g/encoding/gbase64"
-)
-
-const (
-	ivDefValue = "I Love Go Frame!"
-)
-
-func main() {
-	v := "1234567890123456789012345678901234567890123456789012345678901234567890"
-	k := "123456789012345 "
-	e, err := AesEncrypt([]byte(v), []byte(k))
-	fmt.Println(err)
-	fmt.Println(len(e))
-	fmt.Println(string(gbase64.Encode(string(e))))
-	d, err := AesDecrypt([]byte(e), []byte(k))
-	fmt.Println(err)
-	fmt.Println(string(d))
-}
-
-func AesEncrypt(plaintext []byte, key []byte) ([]byte, error) {
-	block, err := aes.NewCipher(key)
-	if err != nil {
-		return nil, err
-	}
-	blockSize := block.BlockSize()
-	plaintext = PKCS5Padding(plaintext, blockSize)
-	iv := []byte(ivDefValue)
-	blockMode := cipher.NewCBCEncrypter(block, iv)
-
-	ciphertext := make([]byte, len(plaintext))
-	blockMode.CryptBlocks(ciphertext, plaintext)
-
-	return ciphertext, nil
-}
-
-func AesDecrypt(cipherText []byte, key []byte) ([]byte, error) {
-	block, err := aes.NewCipher(key)
-	if err != nil {
-		return nil, err
-	}
-	blockSize := block.BlockSize()
-	if len(cipherText) < blockSize {
-		return nil, errors.New("cipherText too short")
-	}
-	iv := []byte(ivDefValue)
-	if len(cipherText)%blockSize != 0 {
-		return nil, errors.New("cipherText is not a multiple of the block size")
-	}
-	blockModel := cipher.NewCBCDecrypter(block, iv)
-	plaintext  := make([]byte, len(cipherText))
-	blockModel.CryptBlocks(plaintext, cipherText)
-	plaintext = PKCS5UnPadding(plaintext)
-
-	return plaintext, nil
-}
-
-func PKCS5Padding(src []byte, blockSize int) []byte {
-	padding := blockSize - len(src)%blockSize
-	padtext := bytes.Repeat([]byte{byte(padding)}, padding)
-	return append(src, padtext...)
-}
-
-func PKCS5UnPadding(src []byte) []byte {
-	length := len(src)
-	unpadding := int(src[length-1])
-	return src[:(length - unpadding)]
-=======
     "fmt"
 )
 
 func main() {
     fmt.Println(1)
->>>>>>> f874d7c7
 }