--- conflicted
+++ resolved
@@ -773,11 +773,7 @@
 const (
 	LocalTypeUndefined   LocalType = ""
 	LocalTypeString      LocalType = "string"
-<<<<<<< HEAD
-	LocalTypeDecimal     LocalType = "decimal"
-=======
 	LocalTypeTime        LocalType = "time"
->>>>>>> 80f57d1c
 	LocalTypeDate        LocalType = "date"
 	LocalTypeDatetime    LocalType = "datetime"
 	LocalTypeInt         LocalType = "int"
