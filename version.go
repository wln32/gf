package gf

<<<<<<< HEAD
const VERSION = "v1.14.3"
=======
const VERSION = "v1.14.4"
>>>>>>> 5f4b5851
const AUTHORS = "john<john@goframe.org>"<|MERGE_RESOLUTION|>--- conflicted
+++ resolved
@@ -1,8 +1,4 @@
 package gf
 
-<<<<<<< HEAD
-const VERSION = "v1.14.3"
-=======
 const VERSION = "v1.14.4"
->>>>>>> 5f4b5851
 const AUTHORS = "john<john@goframe.org>"