package main

import (
<<<<<<< HEAD
	"fmt"
	"time"

	"github.com/gogf/gf/g/container/garray"
	"github.com/gogf/gf/g/os/gmlock"
	"github.com/gogf/gf/g/test/gtest"
)

func main() {
	mu := gmlock.NewMutex()
	array := garray.New()
	go func() {
		mu.LockFunc(func() {
			array.Append(1)
			time.Sleep(100 * time.Millisecond)
			fmt.Println("====unlock")
		})
	}()
	go func() {
		time.Sleep(50 * time.Millisecond)
		fmt.Println("tryRLock1")
		mu.TryRLockFunc(func() {
			array.Append(1)
			fmt.Println("tryRLock1 success")
		})
	}()
	go func() {
		time.Sleep(150 * time.Millisecond)
		fmt.Println("tryRLock2")
		mu.TryRLockFunc(func() {
			array.Append(1)
			fmt.Println("tryRLock2 success")
		})
	}()
	go func() {
		time.Sleep(150 * time.Millisecond)
		fmt.Println("tryRLock3")
		mu.TryRLockFunc(func() {
			array.Append(1)
			fmt.Println("tryRLock3 success")
		})
	}()
	time.Sleep(50 * time.Millisecond)
	gtest.Assert(array.Len(), 1)
	time.Sleep(50 * time.Millisecond)
	gtest.Assert(array.Len(), 1)
	time.Sleep(150 * time.Millisecond)
	fmt.Println("====array len:", array.Len())
	gtest.Assert(array.Len(), 3)
=======
	"github.com/gogf/gf/g"
	"github.com/gogf/gf/g/net/ghttp"
)

type Order struct{}

func (order *Order) Get(r *ghttp.Request) {
	r.Response.Write("GET")
}

func main() {
	s := g.Server()
	s.BindHookHandlerByMap("/api.v1/*any", map[string]ghttp.HandlerFunc{
		"BeforeServe": func(r *ghttp.Request) {
			r.Response.CORSDefault()
		},
	})
	s.BindObjectRest("/api.v1/{.struct}", new(Order))
	s.SetPort(8199)
	s.Run()
>>>>>>> 05c7ba5f
}<|MERGE_RESOLUTION|>--- conflicted
+++ resolved
@@ -1,57 +1,6 @@
 package main
 
 import (
-<<<<<<< HEAD
-	"fmt"
-	"time"
-
-	"github.com/gogf/gf/g/container/garray"
-	"github.com/gogf/gf/g/os/gmlock"
-	"github.com/gogf/gf/g/test/gtest"
-)
-
-func main() {
-	mu := gmlock.NewMutex()
-	array := garray.New()
-	go func() {
-		mu.LockFunc(func() {
-			array.Append(1)
-			time.Sleep(100 * time.Millisecond)
-			fmt.Println("====unlock")
-		})
-	}()
-	go func() {
-		time.Sleep(50 * time.Millisecond)
-		fmt.Println("tryRLock1")
-		mu.TryRLockFunc(func() {
-			array.Append(1)
-			fmt.Println("tryRLock1 success")
-		})
-	}()
-	go func() {
-		time.Sleep(150 * time.Millisecond)
-		fmt.Println("tryRLock2")
-		mu.TryRLockFunc(func() {
-			array.Append(1)
-			fmt.Println("tryRLock2 success")
-		})
-	}()
-	go func() {
-		time.Sleep(150 * time.Millisecond)
-		fmt.Println("tryRLock3")
-		mu.TryRLockFunc(func() {
-			array.Append(1)
-			fmt.Println("tryRLock3 success")
-		})
-	}()
-	time.Sleep(50 * time.Millisecond)
-	gtest.Assert(array.Len(), 1)
-	time.Sleep(50 * time.Millisecond)
-	gtest.Assert(array.Len(), 1)
-	time.Sleep(150 * time.Millisecond)
-	fmt.Println("====array len:", array.Len())
-	gtest.Assert(array.Len(), 3)
-=======
 	"github.com/gogf/gf/g"
 	"github.com/gogf/gf/g/net/ghttp"
 )
@@ -72,5 +21,4 @@
 	s.BindObjectRest("/api.v1/{.struct}", new(Order))
 	s.SetPort(8199)
 	s.Run()
->>>>>>> 05c7ba5f
 }