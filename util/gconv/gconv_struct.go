// Copyright GoFrame Author(https://goframe.org). All Rights Reserved.
//
// This Source Code Form is subject to the terms of the MIT License.
// If a copy of the MIT was not distributed with this file,
// You can obtain one at https://github.com/gogf/gf.

package gconv

import (
	"reflect"
	"strings"

	"github.com/gogf/gf/v2/errors/gcode"
	"github.com/gogf/gf/v2/errors/gerror"
	"github.com/gogf/gf/v2/internal/empty"
	"github.com/gogf/gf/v2/internal/json"
	"github.com/gogf/gf/v2/internal/utils"
	"github.com/gogf/gf/v2/util/gtag"
)

// Struct maps the params key-value pairs to the corresponding struct object's attributes.
// The third parameter `mapping` is unnecessary, indicating the mapping rules between the
// custom key name and the attribute name(case-sensitive).
//
// Note:
//  1. The `params` can be any type of map/struct, usually a map.
//  2. The `pointer` should be type of *struct/**struct, which is a pointer to struct object
//     or struct pointer.
//  3. Only the public attributes of struct object can be mapped.
//  4. If `params` is a map, the key of the map `params` can be lowercase.
//     It will automatically convert the first letter of the key to uppercase
//     in mapping procedure to do the matching.
//     It ignores the map key, if it does not match.
func Struct(params interface{}, pointer interface{}, paramKeyToAttrMap ...map[string]string) (err error) {
	return Scan(params, pointer, paramKeyToAttrMap...)
}

// StructTag acts as Struct but also with support for priority tag feature, which retrieves the
// specified tags for `params` key-value items to struct attribute names mapping.
// The parameter `priorityTag` supports multiple tags that can be joined with char ','.
func StructTag(params interface{}, pointer interface{}, priorityTag string) (err error) {
	return doStruct(params, pointer, nil, priorityTag)
}

// doStruct is the core internal converting function for any data to struct.
func doStruct(
	params interface{}, pointer interface{}, paramKeyToAttrMap map[string]string, priorityTag string,
) (err error) {
	if params == nil {
		// If `params` is nil, no conversion.
		return nil
	}
	if pointer == nil {
		return gerror.NewCode(gcode.CodeInvalidParameter, "object pointer cannot be nil")
	}

	// JSON content converting.
	ok, err := doConvertWithJsonCheck(params, pointer)
	if err != nil {
		return err
	}
	if ok {
		return nil
	}

	defer func() {
		// Catch the panic, especially the reflection operation panics.
		if exception := recover(); exception != nil {
			if v, ok := exception.(error); ok && gerror.HasStack(v) {
				err = v
			} else {
				err = gerror.NewCodeSkipf(gcode.CodeInternalPanic, 1, "%+v", exception)
			}
		}
	}()

	var (
		paramsReflectValue      reflect.Value
		paramsInterface         interface{} // DO NOT use `params` directly as it might be type `reflect.Value`
		pointerReflectValue     reflect.Value
		pointerReflectKind      reflect.Kind
		pointerElemReflectValue reflect.Value // The pointed element.
	)
	if v, ok := params.(reflect.Value); ok {
		paramsReflectValue = v
	} else {
		paramsReflectValue = reflect.ValueOf(params)
	}
	paramsInterface = paramsReflectValue.Interface()
	if v, ok := pointer.(reflect.Value); ok {
		pointerReflectValue = v
		pointerElemReflectValue = v
	} else {
		pointerReflectValue = reflect.ValueOf(pointer)
		pointerReflectKind = pointerReflectValue.Kind()
		if pointerReflectKind != reflect.Ptr {
			return gerror.NewCodef(
				gcode.CodeInvalidParameter,
				"destination pointer should be type of '*struct', but got '%v'",
				pointerReflectKind,
			)
		}
		// Using IsNil on reflect.Ptr variable is OK.
		if !pointerReflectValue.IsValid() || pointerReflectValue.IsNil() {
			return gerror.NewCode(
				gcode.CodeInvalidParameter,
				"destination pointer cannot be nil",
			)
		}
		pointerElemReflectValue = pointerReflectValue.Elem()
	}

	// If `params` and `pointer` are the same type, the do directly assignment.
	// For performance enhancement purpose.
	if ok = doConvertWithTypeCheck(paramsReflectValue, pointerElemReflectValue); ok {
		return nil
	}

	// custom convert.
	if ok, err = callCustomConverter(paramsReflectValue, pointerReflectValue); ok {
		return err
	}

	// Normal unmarshalling interfaces checks.
	if ok, err = bindVarToReflectValueWithInterfaceCheck(pointerReflectValue, paramsInterface); ok {
		return err
	}

	// It automatically creates struct object if necessary.
	// For example, if `pointer` is **User, then `elem` is *User, which is a pointer to User.
	if pointerElemReflectValue.Kind() == reflect.Ptr {
		if !pointerElemReflectValue.IsValid() || pointerElemReflectValue.IsNil() {
			e := reflect.New(pointerElemReflectValue.Type().Elem())
			pointerElemReflectValue.Set(e)
			defer func() {
				if err != nil {
					// If it is converted failed, it reset the `pointer` to nil.
					pointerReflectValue.Elem().Set(reflect.Zero(pointerReflectValue.Type().Elem()))
				}
			}()
		}
		// if v, ok := pointerElemReflectValue.Interface().(iUnmarshalValue); ok {
		//	return v.UnmarshalValue(params)
		// }
		// Note that it's `pointerElemReflectValue` here not `pointerReflectValue`.
		if ok, err := bindVarToReflectValueWithInterfaceCheck(pointerElemReflectValue, paramsInterface); ok {
			return err
		}
		// Retrieve its element, may be struct at last.
		pointerElemReflectValue = pointerElemReflectValue.Elem()
	}

	// paramsMap is the map[string]interface{} type variable for params.
	// DO NOT use MapDeep here.
	paramsMap := doMapConvert(paramsInterface, recursiveTypeAuto, true)
	if paramsMap == nil {
		return gerror.NewCodef(
			gcode.CodeInvalidParameter,
			`convert params from "%#v" to "map[string]interface{}" failed`,
			params,
		)
	}

	// Nothing to be done as the parameters are empty.
	if len(paramsMap) == 0 {
		return nil
	}

<<<<<<< HEAD
	type setField struct {
		// tag can be one of the following values
		// 1. Delete the underlined fields and use them during initialization
		// 2. It can be the specified tag attribute
		// 3. The key of paramKeyToAttrMap can be used
=======
	type fieldInfo struct {
		// tag can be one of the following values
		// 1. The key of paramKeyToAttrMap
		// 2. It can be the specified tag attribute
		// 3. The name of the elemFieldName
>>>>>>> cc7245dd
		tag   string
		val   any
		index int
	}

	var (
		// Used to save some attributes related to subsequent operations
<<<<<<< HEAD
		// key=field
		setFields        = map[string]setField{}
=======
		// key=elemFieldName
		fieldInfoMap     = map[string]fieldInfo{}
>>>>>>> cc7245dd
		priorityTagArray []string
	)

	if priorityTag != "" {
		priorityTagArray = append(utils.SplitAndTrim(priorityTag, ","), gtag.StructTagPriority...)
	} else {
		priorityTagArray = gtag.StructTagPriority
	}

<<<<<<< HEAD
	var getTag = func(field reflect.StructField, tags []string) string {
		for _, tag := range tags {
=======
	var getTag = func(field reflect.StructField, priorityTags []string) string {
		for _, tag := range priorityTags {
>>>>>>> cc7245dd
			value, ok := field.Tag.Lookup(tag)
			if ok {
				// If there's something else in the tag string,
				// it uses the first part which is split using char ','.
				// Eg:
				// orm:"id, priority"
				// orm:"name, with:uid=id"
				split := strings.Split(value, ",")
				// json:",omitempty"
				trimTag := strings.TrimSpace(split[0])
				return trimTag
			}
		}
		return ""
	}

	// The key of the attrMap is the attribute name of the struct,
	// and the value is its replaced name for later comparison to improve performance.
	var (
		elemFieldName  string
		elemFieldType  reflect.StructField
		elemFieldValue reflect.Value
		elemType       = pointerElemReflectValue.Type()
	)

	for i := 0; i < pointerElemReflectValue.NumField(); i++ {
		elemFieldType = elemType.Field(i)
		elemFieldName = elemFieldType.Name
		// Only do converting to public attributes.
		if !utils.IsLetterUpper(elemFieldName[0]) {
			continue
		}

<<<<<<< HEAD
		tempName = elemFieldType.Name
		tag := getTag(elemFieldType, priorityTagArray)
		f := setField{
			index: elemFieldType.Index[0],
		}

=======
		fieldTag := getTag(elemFieldType, priorityTagArray)
>>>>>>> cc7245dd
		// Maybe it's struct/*struct embedded.
		if elemFieldType.Anonymous {
			// type Name struct {
			//    LastName string `json:"lastName"`
			//    FirstName string `json:"firstName"`
			// }
			// type User struct {
			//     Name `json:"name"`
			//     Other fields...
			// }
<<<<<<< HEAD
			// It is only recorded if the name has a tag
			if tag != "" {
				f.tag = tag
				setFields[tempName] = f
=======
			// It is only recorded if the name has a fieldTag
			if fieldTag != "" {
				fieldInfoMap[elemFieldName] = fieldInfo{
					index: elemFieldType.Index[0],
					tag:   fieldTag,
				}
>>>>>>> cc7245dd
			}

			elemFieldValue = pointerElemReflectValue.Field(i)
			// Ignore the interface attribute if it's nil.
			if elemFieldValue.Kind() == reflect.Interface {
				elemFieldValue = elemFieldValue.Elem()
				if !elemFieldValue.IsValid() {
					continue
				}
			}
			if err = doStruct(paramsMap, elemFieldValue, paramKeyToAttrMap, priorityTag); err != nil {
				return err
			}
		} else {
<<<<<<< HEAD
			// Use the native field name as the tag
			if tag == "" {
				tag = tempName
			}
			f.tag = tag
			setFields[tempName] = f
		}
	}

	if len(setFields) == 0 {
		return nil
	}

	for field, attr := range setFields {
		paramsVal, ok := paramsMap[attr.tag]
		if ok {
			attr.val = paramsVal
			setFields[field] = attr
=======
			// Use the native elemFieldName name as the fieldTag
			if fieldTag == "" {
				fieldTag = elemFieldName
			}
			fieldInfoMap[elemFieldName] = fieldInfo{
				index: elemFieldType.Index[0],
				tag:   fieldTag,
			}
		}
	}

	if len(fieldInfoMap) == 0 {
		return nil
	}

	for fieldName, field := range fieldInfoMap {
		paramsVal, ok := paramsMap[field.tag]
		if ok {
			field.val = paramsVal
			fieldInfoMap[fieldName] = field
>>>>>>> cc7245dd
		}
	}

	// First search according to custom rules. If a direct assignment is found, reduce the number of subsequent map searches.
<<<<<<< HEAD
	for paramKey, field := range paramKeyToAttrMap {
		// Prevent setting of non-existent fields
		attr, ok := setFields[field]
=======
	for paramKey, fieldName := range paramKeyToAttrMap {
		// Prevent setting of non-existent fields
		field, ok := fieldInfoMap[fieldName]
>>>>>>> cc7245dd
		if ok {
			// Prevent non-existent values from being set
			paramsVal, ok := paramsMap[paramKey]
			if ok {
<<<<<<< HEAD
				attr.val = paramsVal
				setFields[field] = attr
=======
				field.val = paramsVal
				fieldInfoMap[fieldName] = field
>>>>>>> cc7245dd
			}
		}
	}

	// Indicates that those values have been used and cannot be reused.
<<<<<<< HEAD
	paramsToFieldMap := map[string]struct{}{}

	for field, attr := range setFields {
		// If it is not empty, the tag or field name matches
		if attr.val != nil {
			if err := bindVarToStructAttrWithFieldIndex(
				pointerElemReflectValue, field, attr.index, attr.val, paramKeyToAttrMap,
=======
	usedParamsKey := map[string]struct{}{}

	for fieldName, field := range fieldInfoMap {
		// If it is not empty, the tag or elemFieldName name matches
		if field.val != nil {
			if err := bindVarToStructAttrWithFieldIndex(
				pointerElemReflectValue, fieldName, field.index, field.val, paramKeyToAttrMap,
>>>>>>> cc7245dd
			); err != nil {
				return err
			}
			// It is necessary to delete the set fields for quick traversal later.
<<<<<<< HEAD
			paramsToFieldMap[attr.tag] = struct{}{}
		} else {
			// If it is empty, a fuzzy match is required
			key, val := fuzzyMatchingFieldName(field, paramsMap, paramsToFieldMap)
			if val != nil {
				if err := bindVarToStructAttrWithFieldIndex(
					pointerElemReflectValue, field, attr.index, val, paramKeyToAttrMap,
=======
			usedParamsKey[field.tag] = struct{}{}
		} else {
			// If it is empty, a fuzzy match is required
			key, val := fuzzyMatchingFieldName(fieldName, paramsMap, usedParamsKey)
			if val != nil {
				if err := bindVarToStructAttrWithFieldIndex(
					pointerElemReflectValue, fieldName, field.index, val, paramKeyToAttrMap,
>>>>>>> cc7245dd
				); err != nil {
					return err
				}
				// It is necessary to delete the set fields for quick traversal later.
<<<<<<< HEAD
				paramsToFieldMap[key] = struct{}{}
=======
				usedParamsKey[key] = struct{}{}
>>>>>>> cc7245dd
			}
		}
	}
	return nil
}

<<<<<<< HEAD
func fuzzyMatchingFieldName(fieldName string, paramsMap map[string]any, paramsToFieldMap map[string]struct{}) (string, any) {
	fieldName = utils.RemoveSymbols(fieldName)
	for paramKey, paramVal := range paramsMap {
		if _, ok := paramsToFieldMap[paramKey]; ok {
=======
func fuzzyMatchingFieldName(fieldName string, paramsMap map[string]any, usedParamsKey map[string]struct{}) (string, any) {
	fieldName = utils.RemoveSymbols(fieldName)
	for paramKey, paramVal := range paramsMap {
		if _, ok := usedParamsKey[paramKey]; ok {
>>>>>>> cc7245dd
			continue
		}
		removeParamKeyUnderline := utils.RemoveSymbols(paramKey)
		if strings.EqualFold(fieldName, removeParamKeyUnderline) {
			return paramKey, paramVal
		}
	}
	return "", nil
}

// bindVarToStructAttrWithFieldIndex sets value to struct object attribute by name.
func bindVarToStructAttrWithFieldIndex(
	structReflectValue reflect.Value, attrName string,
	fieldIndex int, value interface{}, paramKeyToAttrMap map[string]string,
) (err error) {
	structFieldValue := structReflectValue.Field(fieldIndex)
	if !structFieldValue.IsValid() {
		return nil
	}
	// CanSet checks whether attribute is public accessible.
	if !structFieldValue.CanSet() {
		return nil
	}
	defer func() {
		if exception := recover(); exception != nil {
			if err = bindVarToReflectValue(structFieldValue, value, paramKeyToAttrMap); err != nil {
				err = gerror.Wrapf(err, `error binding value to attribute "%s"`, attrName)
			}
		}
	}()
	// Directly converting.
	if empty.IsNil(value) {
		structFieldValue.Set(reflect.Zero(structFieldValue.Type()))
	} else {
		// Try to call custom converter.
		// Issue: https://github.com/gogf/gf/issues/3099
		var (
			customConverterInput reflect.Value
			ok                   bool
		)
		if customConverterInput, ok = value.(reflect.Value); !ok {
			customConverterInput = reflect.ValueOf(value)
		}

		if ok, err = callCustomConverter(customConverterInput, structFieldValue); ok || err != nil {
			return
		}

		// Special handling for certain types:
		// - Overwrite the default type converting logic of stdlib for time.Time/*time.Time.
		var structFieldTypeName = structFieldValue.Type().String()
		switch structFieldTypeName {
		case "time.Time", "*time.Time":
			doConvertWithReflectValueSet(structFieldValue, doConvertInput{
				FromValue:  value,
				ToTypeName: structFieldTypeName,
				ReferValue: structFieldValue,
			})
			return
		// Hold the time zone consistent in recursive
		// Issue: https://github.com/gogf/gf/issues/2980
		case "*gtime.Time", "gtime.Time":
			doConvertWithReflectValueSet(structFieldValue, doConvertInput{
				FromValue:  value,
				ToTypeName: structFieldTypeName,
				ReferValue: structFieldValue,
			})
			return
		}

		// Common interface check.
		if ok, err = bindVarToReflectValueWithInterfaceCheck(structFieldValue, value); ok {
			return err
		}

		// Default converting.
		doConvertWithReflectValueSet(structFieldValue, doConvertInput{
			FromValue:  value,
			ToTypeName: structFieldTypeName,
			ReferValue: structFieldValue,
		})
	}
	return nil
}

// bindVarToReflectValueWithInterfaceCheck does bind using common interfaces checks.
func bindVarToReflectValueWithInterfaceCheck(reflectValue reflect.Value, value interface{}) (bool, error) {
	var pointer interface{}
	if reflectValue.Kind() != reflect.Ptr && reflectValue.CanAddr() {
		reflectValueAddr := reflectValue.Addr()
		if reflectValueAddr.IsNil() || !reflectValueAddr.IsValid() {
			return false, nil
		}
		// Not a pointer, but can token address, that makes it can be unmarshalled.
		pointer = reflectValue.Addr().Interface()
	} else {
		if reflectValue.IsNil() || !reflectValue.IsValid() {
			return false, nil
		}
		pointer = reflectValue.Interface()
	}
	// UnmarshalValue.
	if v, ok := pointer.(iUnmarshalValue); ok {
		return ok, v.UnmarshalValue(value)
	}
	// UnmarshalText.
	if v, ok := pointer.(iUnmarshalText); ok {
		var valueBytes []byte
		if b, ok := value.([]byte); ok {
			valueBytes = b
		} else if s, ok := value.(string); ok {
			valueBytes = []byte(s)
		} else if f, ok := value.(iString); ok {
			valueBytes = []byte(f.String())
		}
		if len(valueBytes) > 0 {
			return ok, v.UnmarshalText(valueBytes)
		}
	}
	// UnmarshalJSON.
	if v, ok := pointer.(iUnmarshalJSON); ok {
		var valueBytes []byte
		if b, ok := value.([]byte); ok {
			valueBytes = b
		} else if s, ok := value.(string); ok {
			valueBytes = []byte(s)
		} else if f, ok := value.(iString); ok {
			valueBytes = []byte(f.String())
		}

		if len(valueBytes) > 0 {
			// If it is not a valid JSON string, it then adds char `"` on its both sides to make it is.
			if !json.Valid(valueBytes) {
				newValueBytes := make([]byte, len(valueBytes)+2)
				newValueBytes[0] = '"'
				newValueBytes[len(newValueBytes)-1] = '"'
				copy(newValueBytes[1:], valueBytes)
				valueBytes = newValueBytes
			}
			return ok, v.UnmarshalJSON(valueBytes)
		}
	}
	if v, ok := pointer.(iSet); ok {
		v.Set(value)
		return ok, nil
	}
	return false, nil
}

// bindVarToReflectValue sets `value` to reflect value object `structFieldValue`.
func bindVarToReflectValue(
	structFieldValue reflect.Value, value interface{}, paramKeyToAttrMap map[string]string,
) (err error) {
	// JSON content converting.
	ok, err := doConvertWithJsonCheck(value, structFieldValue)
	if err != nil {
		return err
	}
	if ok {
		return nil
	}

	kind := structFieldValue.Kind()
	// Converting using `Set` interface implements, for some types.
	switch kind {
	case reflect.Slice, reflect.Array, reflect.Ptr, reflect.Interface:
		if !structFieldValue.IsNil() {
			if v, ok := structFieldValue.Interface().(iSet); ok {
				v.Set(value)
				return nil
			}
		}
	}

	// Converting using reflection by kind.
	switch kind {
	case reflect.Map:
		return doMapToMap(value, structFieldValue, paramKeyToAttrMap)

	case reflect.Struct:
		// Recursively converting for struct attribute.
		if err = doStruct(value, structFieldValue, nil, ""); err != nil {
			// Note there's reflect conversion mechanism here.
			structFieldValue.Set(reflect.ValueOf(value).Convert(structFieldValue.Type()))
		}

	// Note that the slice element might be type of struct,
	// so it uses Struct function doing the converting internally.
	case reflect.Slice, reflect.Array:
		var (
			reflectArray reflect.Value
			reflectValue = reflect.ValueOf(value)
		)
		if reflectValue.Kind() == reflect.Slice || reflectValue.Kind() == reflect.Array {
			reflectArray = reflect.MakeSlice(structFieldValue.Type(), reflectValue.Len(), reflectValue.Len())
			if reflectValue.Len() > 0 {
				var (
					elemType     = reflectArray.Index(0).Type()
					elemTypeName string
					converted    bool
				)
				for i := 0; i < reflectValue.Len(); i++ {
					converted = false
					elemTypeName = elemType.Name()
					if elemTypeName == "" {
						elemTypeName = elemType.String()
					}
					var elem reflect.Value
					if elemType.Kind() == reflect.Ptr {
						elem = reflect.New(elemType.Elem()).Elem()
					} else {
						elem = reflect.New(elemType).Elem()
					}
					if elem.Kind() == reflect.Struct {
						if err = doStruct(reflectValue.Index(i).Interface(), elem, nil, ""); err == nil {
							converted = true
						}
					}
					if !converted {
						doConvertWithReflectValueSet(elem, doConvertInput{
							FromValue:  reflectValue.Index(i).Interface(),
							ToTypeName: elemTypeName,
							ReferValue: elem,
						})
					}
					if elemType.Kind() == reflect.Ptr {
						// Before it sets the `elem` to array, do pointer converting if necessary.
						elem = elem.Addr()
					}
					reflectArray.Index(i).Set(elem)
				}
			}
		} else {
			var (
				elem         reflect.Value
				elemType     = structFieldValue.Type().Elem()
				elemTypeName = elemType.Name()
				converted    bool
			)
			switch reflectValue.Kind() {
			case reflect.String:
				// Value is empty string.
				if reflectValue.IsZero() {
					var elemKind = elemType.Kind()
					// Try to find the original type kind of the slice element.
					if elemKind == reflect.Ptr {
						elemKind = elemType.Elem().Kind()
					}
					switch elemKind {
					case reflect.String:
						// Empty string cannot be assigned to string slice.
						return nil
					}
				}
			}
			if elemTypeName == "" {
				elemTypeName = elemType.String()
			}
			if elemType.Kind() == reflect.Ptr {
				elem = reflect.New(elemType.Elem()).Elem()
			} else {
				elem = reflect.New(elemType).Elem()
			}
			if elem.Kind() == reflect.Struct {
				if err = doStruct(value, elem, nil, ""); err == nil {
					converted = true
				}
			}
			if !converted {
				doConvertWithReflectValueSet(elem, doConvertInput{
					FromValue:  value,
					ToTypeName: elemTypeName,
					ReferValue: elem,
				})
			}
			if elemType.Kind() == reflect.Ptr {
				// Before it sets the `elem` to array, do pointer converting if necessary.
				elem = elem.Addr()
			}
			reflectArray = reflect.MakeSlice(structFieldValue.Type(), 1, 1)
			reflectArray.Index(0).Set(elem)
		}
		structFieldValue.Set(reflectArray)

	case reflect.Ptr:
		if structFieldValue.IsNil() || structFieldValue.IsZero() {
			// Nil or empty pointer, it creates a new one.
			item := reflect.New(structFieldValue.Type().Elem())
			if ok, err = bindVarToReflectValueWithInterfaceCheck(item, value); ok {
				structFieldValue.Set(item)
				return err
			}
			elem := item.Elem()
			if err = bindVarToReflectValue(elem, value, paramKeyToAttrMap); err == nil {
				structFieldValue.Set(elem.Addr())
			}
		} else {
			// Not empty pointer, it assigns values to it.
			return bindVarToReflectValue(structFieldValue.Elem(), value, paramKeyToAttrMap)
		}

	// It mainly and specially handles the interface of nil value.
	case reflect.Interface:
		if value == nil {
			// Specially.
			structFieldValue.Set(reflect.ValueOf((*interface{})(nil)))
		} else {
			// Note there's reflect conversion mechanism here.
			structFieldValue.Set(reflect.ValueOf(value).Convert(structFieldValue.Type()))
		}

	default:
		defer func() {
			if exception := recover(); exception != nil {
				err = gerror.NewCodef(
					gcode.CodeInternalPanic,
					`cannot convert value "%+v" to type "%s":%+v`,
					value,
					structFieldValue.Type().String(),
					exception,
				)
			}
		}()
		// It here uses reflect converting `value` to type of the attribute and assigns
		// the result value to the attribute. It might fail and panic if the usual Go
		// conversion rules do not allow conversion.
		structFieldValue.Set(reflect.ValueOf(value).Convert(structFieldValue.Type()))
	}
	return nil
}<|MERGE_RESOLUTION|>--- conflicted
+++ resolved
@@ -166,19 +166,11 @@
 		return nil
 	}
 
-<<<<<<< HEAD
-	type setField struct {
-		// tag can be one of the following values
-		// 1. Delete the underlined fields and use them during initialization
-		// 2. It can be the specified tag attribute
-		// 3. The key of paramKeyToAttrMap can be used
-=======
 	type fieldInfo struct {
 		// tag can be one of the following values
 		// 1. The key of paramKeyToAttrMap
 		// 2. It can be the specified tag attribute
 		// 3. The name of the elemFieldName
->>>>>>> cc7245dd
 		tag   string
 		val   any
 		index int
@@ -186,13 +178,8 @@
 
 	var (
 		// Used to save some attributes related to subsequent operations
-<<<<<<< HEAD
-		// key=field
-		setFields        = map[string]setField{}
-=======
 		// key=elemFieldName
 		fieldInfoMap     = map[string]fieldInfo{}
->>>>>>> cc7245dd
 		priorityTagArray []string
 	)
 
@@ -202,13 +189,8 @@
 		priorityTagArray = gtag.StructTagPriority
 	}
 
-<<<<<<< HEAD
-	var getTag = func(field reflect.StructField, tags []string) string {
-		for _, tag := range tags {
-=======
 	var getTag = func(field reflect.StructField, priorityTags []string) string {
 		for _, tag := range priorityTags {
->>>>>>> cc7245dd
 			value, ok := field.Tag.Lookup(tag)
 			if ok {
 				// If there's something else in the tag string,
@@ -242,16 +224,7 @@
 			continue
 		}
 
-<<<<<<< HEAD
-		tempName = elemFieldType.Name
-		tag := getTag(elemFieldType, priorityTagArray)
-		f := setField{
-			index: elemFieldType.Index[0],
-		}
-
-=======
 		fieldTag := getTag(elemFieldType, priorityTagArray)
->>>>>>> cc7245dd
 		// Maybe it's struct/*struct embedded.
 		if elemFieldType.Anonymous {
 			// type Name struct {
@@ -262,19 +235,12 @@
 			//     Name `json:"name"`
 			//     Other fields...
 			// }
-<<<<<<< HEAD
-			// It is only recorded if the name has a tag
-			if tag != "" {
-				f.tag = tag
-				setFields[tempName] = f
-=======
 			// It is only recorded if the name has a fieldTag
 			if fieldTag != "" {
 				fieldInfoMap[elemFieldName] = fieldInfo{
 					index: elemFieldType.Index[0],
 					tag:   fieldTag,
 				}
->>>>>>> cc7245dd
 			}
 
 			elemFieldValue = pointerElemReflectValue.Field(i)
@@ -289,26 +255,6 @@
 				return err
 			}
 		} else {
-<<<<<<< HEAD
-			// Use the native field name as the tag
-			if tag == "" {
-				tag = tempName
-			}
-			f.tag = tag
-			setFields[tempName] = f
-		}
-	}
-
-	if len(setFields) == 0 {
-		return nil
-	}
-
-	for field, attr := range setFields {
-		paramsVal, ok := paramsMap[attr.tag]
-		if ok {
-			attr.val = paramsVal
-			setFields[field] = attr
-=======
 			// Use the native elemFieldName name as the fieldTag
 			if fieldTag == "" {
 				fieldTag = elemFieldName
@@ -329,45 +275,24 @@
 		if ok {
 			field.val = paramsVal
 			fieldInfoMap[fieldName] = field
->>>>>>> cc7245dd
 		}
 	}
 
 	// First search according to custom rules. If a direct assignment is found, reduce the number of subsequent map searches.
-<<<<<<< HEAD
-	for paramKey, field := range paramKeyToAttrMap {
-		// Prevent setting of non-existent fields
-		attr, ok := setFields[field]
-=======
 	for paramKey, fieldName := range paramKeyToAttrMap {
 		// Prevent setting of non-existent fields
 		field, ok := fieldInfoMap[fieldName]
->>>>>>> cc7245dd
 		if ok {
 			// Prevent non-existent values from being set
 			paramsVal, ok := paramsMap[paramKey]
 			if ok {
-<<<<<<< HEAD
-				attr.val = paramsVal
-				setFields[field] = attr
-=======
 				field.val = paramsVal
 				fieldInfoMap[fieldName] = field
->>>>>>> cc7245dd
 			}
 		}
 	}
 
 	// Indicates that those values have been used and cannot be reused.
-<<<<<<< HEAD
-	paramsToFieldMap := map[string]struct{}{}
-
-	for field, attr := range setFields {
-		// If it is not empty, the tag or field name matches
-		if attr.val != nil {
-			if err := bindVarToStructAttrWithFieldIndex(
-				pointerElemReflectValue, field, attr.index, attr.val, paramKeyToAttrMap,
-=======
 	usedParamsKey := map[string]struct{}{}
 
 	for fieldName, field := range fieldInfoMap {
@@ -375,20 +300,10 @@
 		if field.val != nil {
 			if err := bindVarToStructAttrWithFieldIndex(
 				pointerElemReflectValue, fieldName, field.index, field.val, paramKeyToAttrMap,
->>>>>>> cc7245dd
 			); err != nil {
 				return err
 			}
 			// It is necessary to delete the set fields for quick traversal later.
-<<<<<<< HEAD
-			paramsToFieldMap[attr.tag] = struct{}{}
-		} else {
-			// If it is empty, a fuzzy match is required
-			key, val := fuzzyMatchingFieldName(field, paramsMap, paramsToFieldMap)
-			if val != nil {
-				if err := bindVarToStructAttrWithFieldIndex(
-					pointerElemReflectValue, field, attr.index, val, paramKeyToAttrMap,
-=======
 			usedParamsKey[field.tag] = struct{}{}
 		} else {
 			// If it is empty, a fuzzy match is required
@@ -396,33 +311,21 @@
 			if val != nil {
 				if err := bindVarToStructAttrWithFieldIndex(
 					pointerElemReflectValue, fieldName, field.index, val, paramKeyToAttrMap,
->>>>>>> cc7245dd
 				); err != nil {
 					return err
 				}
 				// It is necessary to delete the set fields for quick traversal later.
-<<<<<<< HEAD
-				paramsToFieldMap[key] = struct{}{}
-=======
 				usedParamsKey[key] = struct{}{}
->>>>>>> cc7245dd
 			}
 		}
 	}
 	return nil
 }
 
-<<<<<<< HEAD
-func fuzzyMatchingFieldName(fieldName string, paramsMap map[string]any, paramsToFieldMap map[string]struct{}) (string, any) {
-	fieldName = utils.RemoveSymbols(fieldName)
-	for paramKey, paramVal := range paramsMap {
-		if _, ok := paramsToFieldMap[paramKey]; ok {
-=======
 func fuzzyMatchingFieldName(fieldName string, paramsMap map[string]any, usedParamsKey map[string]struct{}) (string, any) {
 	fieldName = utils.RemoveSymbols(fieldName)
 	for paramKey, paramVal := range paramsMap {
 		if _, ok := usedParamsKey[paramKey]; ok {
->>>>>>> cc7245dd
 			continue
 		}
 		removeParamKeyUnderline := utils.RemoveSymbols(paramKey)
